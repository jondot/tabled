#![allow(dead_code)]
#![allow(unused_macros)]
#![allow(unused_imports)]

use std::ops::{Index, IndexMut};

use papergrid::{
    records::{cell_info::CellInfo, vec_records::VecRecords},
    Position,
};
use tabled::{
    object::SegmentAll, papergrid::util::string_width_multiline, Alignment, ModifyObject, Table,
    Tabled,
};

/// A helper table factory.
///
/// It uses center alignment by default, because it's more complex and may spot more issues.
pub fn create_table<const ROWS: usize, const COLUMNS: usize>() -> Table {
    init_table::<ROWS, COLUMNS, _, &str>(std::iter::empty())
}

pub fn init_table<const ROWS: usize, const COLUMNS: usize, I, S>(init: I) -> Table
where
    I: IntoIterator<Item = (Position, S)>,
    S: Into<String>,
{
    let mut data = create_vector::<ROWS, COLUMNS>();
    for (pos, value) in init {
        data[pos.0][pos.1] = value.into();
    }

    new_table(data)
}

pub fn new_table<'a, T: Tabled>(
    iter: impl IntoIterator<Item = T> + 'a,
) -> Table<VecRecords<CellInfo<'a>>> {
    Table::new(iter).with(SegmentAll.modify().with(Alignment::center()))
}

pub fn create_vector<const ROWS: usize, const COLUMNS: usize>() -> Vec<Obj<COLUMNS>> {
    let mut arr = Vec::with_capacity(ROWS);
    for row in 0..ROWS {
        let mut data = Vec::with_capacity(COLUMNS);
        for column in 0..COLUMNS {
            let text = format!("{}-{}", row, column);
            data.push(text);
        }

        arr.push(Obj::new(row, data));
    }

    arr
}

#[derive(Debug)]
pub struct Obj<const N: usize> {
    data: Vec<String>,
}

impl<const N: usize> Obj<N> {
    fn new(index: usize, mut data: Vec<String>) -> Self {
        assert_eq!(data.len(), N);
        data.insert(0, index.to_string());
        Self { data }
    }
}

impl<const N: usize> Index<usize> for Obj<N> {
    type Output = String;

    fn index(&self, index: usize) -> &Self::Output {
        &self.data[index]
    }
}

impl<const N: usize> IndexMut<usize> for Obj<N> {
    fn index_mut(&mut self, index: usize) -> &mut Self::Output {
        &mut self.data[index]
    }
}

impl<const N: usize> Tabled for Obj<N> {
    const LENGTH: usize = N + 1;

    fn fields(&self) -> Vec<String> {
        self.data.clone()
    }

    fn headers() -> Vec<String> {
        std::iter::once("N".to_owned())
            .chain((0..N).map(|n| format!("column {}", n)))
            .collect()
    }
}

pub fn is_lines_equal(s: &str, width: usize) -> bool {
    string_width_multiline(s) == width
}

macro_rules! static_table {
    ($($line:expr)*) => {
        concat!(
            $($line, "\n",)*
        )
        .trim_end_matches('\n')
    };
}

pub(crate) use static_table;

macro_rules! test_table {
    ($test:ident, $table:expr, $($line:expr)*) => {
        #[test]
        fn $test() {
            let table = $table.to_string();
<<<<<<< HEAD

=======
>>>>>>> 081124aa
            assert_eq!(table, crate::util::static_table!($($line)*));
        }
    };
}

pub(crate) use test_table;<|MERGE_RESOLUTION|>--- conflicted
+++ resolved
@@ -115,10 +115,6 @@
         #[test]
         fn $test() {
             let table = $table.to_string();
-<<<<<<< HEAD
-
-=======
->>>>>>> 081124aa
             assert_eq!(table, crate::util::static_table!($($line)*));
         }
     };
