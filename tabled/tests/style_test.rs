--- conflicted
+++ resolved
@@ -5,7 +5,6 @@
 use tabled::{
     builder::Builder,
     settings::{
-        color::Color,
         format::Format,
         highlight::Highlight,
         object::{Columns, Rows, Segment},
@@ -24,6 +23,8 @@
 
 #[cfg(feature = "color")]
 use std::convert::TryFrom;
+#[cfg(feature = "color")]
+use tabled::settings::color::Color;
 
 mod util;
 
@@ -365,6 +366,7 @@
     "+---+----------+----------+"
 );
 
+#[cfg(feature = "color")]
 test_table!(
     border_text_colored_default_color,
     {
@@ -373,7 +375,6 @@
 
         create_table::<2, 2>()
             .with(BorderText::new(2, "-Table213123".blue().on_green().to_string()))
-<<<<<<< HEAD
             .with(Modify::new(Rows::single(1)).with(BorderColor::default().bottom(Color::FG_RED).corner_bottom_right(Color::FG_RED)))
             .with(Modify::new(Rows::single(1)).with(Border::default().bottom('_')))
     },
@@ -384,18 +385,6 @@
      \u{1b}[34;42m-\u{1b}[39m\u{1b}[49m\u{1b}[34;42mTab\u{1b}[39m\u{1b}[49m\u{1b}[34;42ml\u{1b}[39m\u{1b}[49m\u{1b}[34;42me213123\u{1b}[0m\u{1b}[31m___+__________+\u{1b}[39m\n\
      | 1 |   1-0    |   1-1    |\n\
      +---+----------+----------+"
-=======
-            .with(Modify::new(Rows::single(1)).with(BorderColor::default().bottom(Color::FG_RED)))
-            .with(Modify::new(Rows::single(1)).with(Border::default().bottom('_')))
-    },
-    "+---+----------+----------+"
-    "| N | column 0 | column 1 |"
-    "+---+----------+----------+"
-    "| 0 |   0-0    |   0-1    |"
-    "\u{1b}[34;42m-Table213123\u{1b}[0m\u{1b}[31m____\u{1b}[39m+"
-    "| 1 |   1-0    |   1-1    |"
-    "+---+----------+----------+"
->>>>>>> 7e424ed0
 );
 
 test_table!(
